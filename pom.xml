--- conflicted
+++ resolved
@@ -372,7 +372,7 @@
           <includeTests>true</includeTests>
         </configuration>
       </plugin>
-      <!--<plugin>
+      <plugin>
         <groupId>org.revapi</groupId>
         <artifactId>revapi-maven-plugin</artifactId>
         <version>${revapi-maven-plugin.version}</version>
@@ -432,35 +432,6 @@
             <phase>verify</phase>
           </execution>
         </executions>
-<<<<<<< HEAD
-      </plugin>-->
-      <plugin>
-        <groupId>org.assertj</groupId>
-        <artifactId>assertj-assertions-generator-maven-plugin</artifactId>
-        <version>2.1.0</version>
-        <executions>
-          <execution>
-            <goals>
-              <goal>generate-assertions</goal>
-            </goals>
-          </execution>
-        </executions>
-        <configuration>
-          <packages>
-            <package>io.jenkins.plugins.git.forensics</package>
-          </packages>
-          <entryPointClassPackage>io.jenkins.plugins.plugins.git.forensics.assertions</entryPointClassPackage>
-          <cleanTargetDir>true</cleanTargetDir>
-          <hierarchical>false</hierarchical>
-          <generateBddAssertions>false</generateBddAssertions>
-          <generateJUnitSoftAssertions>false</generateJUnitSoftAssertions>
-          <templates>
-            <templatesDirectory>${project.basedir}/etc/templates/</templatesDirectory>
-            <assertionsEntryPointClass>assertions_entry_point_class_template.txt</assertionsEntryPointClass>
-          </templates>
-        </configuration>
-=======
->>>>>>> 4ce182bc
       </plugin>
     </plugins>
     <pluginManagement>
