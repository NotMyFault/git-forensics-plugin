<project xmlns="http://maven.apache.org/POM/4.0.0" xmlns:xsi="http://www.w3.org/2001/XMLSchema-instance" xsi:schemaLocation="http://maven.apache.org/POM/4.0.0 http://maven.apache.org/maven-v4_0_0.xsd">
  <modelVersion>4.0.0</modelVersion>

  <parent>
    <groupId>org.jvnet.hudson.plugins</groupId>
    <artifactId>analysis-pom</artifactId>
    <version>5.9.0</version>
    <relativePath />
  </parent>

  <artifactId>git-forensics</artifactId>
  <groupId>io.jenkins.plugins</groupId>
  <packaging>hpi</packaging>
  <name>Git Forensics Plugin</name>
  <version>${revision}${changelist}</version>

  <description>Jenkins plug-in that mines and analyzes data from a Git repository.</description>
  <url>https://github.com/jenkinsci/git-forensics-plugin</url>

  <properties>
    <revision>1.2.0</revision>
    <changelist>-SNAPSHOT</changelist>

    <module.name>${project.groupId}.git.forensics</module.name>

    <!-- Library Dependencies Versions -->
    <eclipse-collections.version>9.2.0</eclipse-collections.version>

    <!-- Jenkins Plugin Dependencies Versions -->
    <forensics-api-plugin.version>1.2.1</forensics-api-plugin.version>
    <plugin-util-api.version>2.4.0</plugin-util-api.version>
    <data-tables-api.version>1.10.25-1</data-tables-api.version>
    <jquery3-api.version>3.6.0-2</jquery3-api.version>
    <font-awesome-api.version>5.15.3-4</font-awesome-api.version>
    <echarts-api.version>5.1.2-3</echarts-api.version>
    <bootstrap5-api.version>5.0.2-1</bootstrap5-api.version>
    <credentials.version>2.5</credentials.version>

    <git-plugin.version>4.6.1-rc4276.96bd39e55b7b</git-plugin.version>
    <git-client.version>3.6.0</git-client.version>
    <scm-api.version>2.6.4</scm-api.version>

    <j2html.version>1.4.0</j2html.version>
    <streamex.version>0.7.3</streamex.version>
  </properties>

  <licenses>
    <license>
      <name>MIT license</name>
      <comments>All source code is under the MIT license.</comments>
    </license>
  </licenses>

  <developers>
    <developer>
      <name>Ullrich Hafner</name>
      <id>uhafner</id>
      <email>ullrich.hafner@gmail.com</email>
    </developer>
  </developers>

  <dependencyManagement>
    <dependencies>
      <dependency>
        <groupId>org.jenkins-ci.plugins</groupId>
        <artifactId>git-client</artifactId>
        <version>${git-client.version}</version>
      </dependency>
      <dependency>
        <groupId>org.jenkins-ci.plugins</groupId>
<<<<<<< HEAD
=======
        <artifactId>credentials</artifactId>
        <version>${credentials.version}</version>
      </dependency>
      <dependency>
        <groupId>org.jenkins-ci.plugins</groupId>
>>>>>>> a44fbed2
        <artifactId>script-security</artifactId>
        <version>1.78</version>
      </dependency>
      <dependency>
        <groupId>io.jenkins.plugins</groupId>
        <artifactId>echarts-api</artifactId>
        <version>${echarts-api.version}</version>
      </dependency>
      <dependency>
        <groupId>io.jenkins.plugins</groupId>
        <artifactId>bootstrap5-api</artifactId>
        <version>${bootstrap5-api.version}</version>
      </dependency>
      <dependency>
        <groupId>io.jenkins.plugins</groupId>
        <artifactId>font-awesome-api</artifactId>
        <version>${font-awesome-api.version}</version>
      </dependency>
      <dependency>
        <groupId>io.jenkins.plugins</groupId>
        <artifactId>jquery3-api</artifactId>
        <version>${jquery3-api.version}</version>
      </dependency>
      <dependency>
        <groupId>org.jenkins-ci.plugins</groupId>
        <artifactId>trilead-api</artifactId>
        <version>1.0.13</version>
      </dependency>
      <dependency>
        <groupId>org.jenkins-ci.plugins</groupId>
        <artifactId>structs</artifactId>
        <version>1.22</version>
      </dependency>
      <dependency>
        <groupId>org.jenkins-ci.plugins</groupId>
        <artifactId>credentials</artifactId>
        <version>2.3.15</version>
      </dependency>
      <dependency>
        <groupId>org.jenkins-ci</groupId>
        <artifactId>symbol-annotation</artifactId>
        <version>1.22</version>
      </dependency>
    </dependencies>
  </dependencyManagement>

  <dependencies>

    <!-- Project Dependencies -->
    <dependency>
      <groupId>org.eclipse.collections</groupId>
      <artifactId>eclipse-collections-api</artifactId>
      <version>${eclipse-collections.version}</version>
    </dependency>
    <dependency>
      <groupId>org.eclipse.collections</groupId>
      <artifactId>eclipse-collections</artifactId>
      <version>${eclipse-collections.version}</version>
    </dependency>
    <dependency>
      <groupId>one.util</groupId>
      <artifactId>streamex</artifactId>
      <version>${streamex.version}</version>
    </dependency>
    <dependency>
      <groupId>com.j2html</groupId>
      <artifactId>j2html</artifactId>
      <version>${j2html.version}</version>
    </dependency>

    <!-- Jenkins Plugin Dependencies -->
    <dependency>
      <groupId>org.jenkins-ci.plugins</groupId>
      <artifactId>git</artifactId>
      <version>${git-plugin.version}</version>
    </dependency>
    <dependency>
      <groupId>io.jenkins.plugins</groupId>
      <artifactId>forensics-api</artifactId>
      <version>${forensics-api-plugin.version}</version>
    </dependency>
    <dependency>
      <groupId>io.jenkins.plugins</groupId>
      <artifactId>plugin-util-api</artifactId>
      <version>${plugin-util-api.version}</version>
    </dependency>
    <dependency>
      <groupId>org.jenkins-ci.plugins</groupId>
      <artifactId>branch-api</artifactId>
    </dependency>

    <!-- Test Dependencies -->
    <dependency>
      <groupId>io.jenkins.plugins</groupId>
      <artifactId>forensics-api</artifactId>
      <version>${forensics-api-plugin.version}</version>
      <type>test-jar</type>
      <scope>test</scope>
    </dependency>

    <!-- Custom for Integration Test-->
    <dependency>
      <groupId>org.jenkins-ci.plugins</groupId>
      <artifactId>matrix-project</artifactId>
      <version>1.18</version>
      <scope>test</scope>
    </dependency>

    <dependency>
      <groupId>org.jenkins-ci.plugins.workflow</groupId>
      <artifactId>workflow-basic-steps</artifactId>
      <version>2.22</version>
      <scope>test</scope>
    </dependency>
    <dependency>
      <groupId>org.jenkins-ci.plugins.workflow</groupId>
      <artifactId>workflow-durable-task-step</artifactId>
      <version>2.39</version>
      <scope>test</scope>
    </dependency>
    <dependency>
      <groupId>org.jenkinsci.plugins</groupId>
      <artifactId>pipeline-model-definition</artifactId>
      <version>1.8.4</version>
      <scope>test</scope>
    </dependency>

    <dependency>
      <groupId>io.jenkins.plugins</groupId>
      <artifactId>plugin-util-api</artifactId>
      <version>${plugin-util-api.version}</version>
      <scope>test</scope>
      <type>test-jar</type>
    </dependency>
    <dependency>
      <groupId>io.jenkins.plugins</groupId>
      <artifactId>data-tables-api</artifactId>
      <version>${data-tables-api.version}</version>
      <scope>test</scope>
      <type>test-jar</type>
    </dependency>

    <!-- GitSampleRepoRule -->
    <dependency>
      <groupId>org.jenkins-ci.plugins</groupId>
      <artifactId>git</artifactId>
      <version>4.6.0</version>
      <scope>test</scope>
      <type>test-jar</type>
    </dependency>
    <dependency>
      <groupId>org.jenkins-ci.plugins</groupId>
      <artifactId>scm-api</artifactId>
      <version>${scm-api.version}</version>
      <scope>test</scope>
      <type>test-jar</type>
    </dependency>

  </dependencies>

  <build>
    <plugins>
      <plugin>
        <groupId>org.assertj</groupId>
        <artifactId>assertj-assertions-generator-maven-plugin</artifactId>
        <configuration>
          <packages combine.children="append">
            <package>io.jenkins.plugins.forensics.git</package>
          </packages>
          <excludes combine.children="append">
            <exclude>.*Test</exclude>
            <exclude>.*Recorder</exclude>
            <exclude>.*RemoteResultWrapper.*</exclude>
          </excludes>
          <entryPointClassPackage>io.jenkins.plugins.forensics.git.assertions</entryPointClassPackage>
        </configuration>
      </plugin>
    </plugins>
  </build>
  <scm>
    <connection>scm:git:git://github.com/jenkinsci/${project.artifactId}-plugin.git</connection>
    <developerConnection>scm:git:git@github.com:jenkinsci/${project.artifactId}-plugin.git</developerConnection>
    <url>https://github.com/jenkinsci/${project.artifactId}-plugin</url>
    <tag>${scmTag}</tag>
  </scm>

  <repositories>
    <repository>
      <id>incrementals.jenkins-ci.org</id>
      <url>https://repo.jenkins-ci.org/incrementals/</url>
    </repository>
    <repository>
      <id>repo.jenkins-ci.org</id>
      <url>https://repo.jenkins-ci.org/public/</url>
    </repository>
  </repositories>

  <pluginRepositories>
    <pluginRepository>
      <id>repo.jenkins-ci.org</id>
      <url>https://repo.jenkins-ci.org/public/</url>
    </pluginRepository>
  </pluginRepositories>

</project>
<|MERGE_RESOLUTION|>--- conflicted
+++ resolved
@@ -34,11 +34,11 @@
     <font-awesome-api.version>5.15.3-4</font-awesome-api.version>
     <echarts-api.version>5.1.2-3</echarts-api.version>
     <bootstrap5-api.version>5.0.2-1</bootstrap5-api.version>
-    <credentials.version>2.5</credentials.version>
 
     <git-plugin.version>4.6.1-rc4276.96bd39e55b7b</git-plugin.version>
     <git-client.version>3.6.0</git-client.version>
     <scm-api.version>2.6.4</scm-api.version>
+    <credentials.version>2.5</credentials.version>
 
     <j2html.version>1.4.0</j2html.version>
     <streamex.version>0.7.3</streamex.version>
@@ -68,14 +68,11 @@
       </dependency>
       <dependency>
         <groupId>org.jenkins-ci.plugins</groupId>
-<<<<<<< HEAD
-=======
         <artifactId>credentials</artifactId>
         <version>${credentials.version}</version>
       </dependency>
       <dependency>
         <groupId>org.jenkins-ci.plugins</groupId>
->>>>>>> a44fbed2
         <artifactId>script-security</artifactId>
         <version>1.78</version>
       </dependency>
@@ -103,21 +100,6 @@
         <groupId>org.jenkins-ci.plugins</groupId>
         <artifactId>trilead-api</artifactId>
         <version>1.0.13</version>
-      </dependency>
-      <dependency>
-        <groupId>org.jenkins-ci.plugins</groupId>
-        <artifactId>structs</artifactId>
-        <version>1.22</version>
-      </dependency>
-      <dependency>
-        <groupId>org.jenkins-ci.plugins</groupId>
-        <artifactId>credentials</artifactId>
-        <version>2.3.15</version>
-      </dependency>
-      <dependency>
-        <groupId>org.jenkins-ci</groupId>
-        <artifactId>symbol-annotation</artifactId>
-        <version>1.22</version>
       </dependency>
     </dependencies>
   </dependencyManagement>
@@ -222,7 +204,7 @@
     <dependency>
       <groupId>org.jenkins-ci.plugins</groupId>
       <artifactId>git</artifactId>
-      <version>4.6.0</version>
+      <version>${git-plugin.version}</version>
       <scope>test</scope>
       <type>test-jar</type>
     </dependency>
